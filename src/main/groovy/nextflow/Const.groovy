--- conflicted
+++ resolved
@@ -48,29 +48,17 @@
     /**
      * The application version
      */
-<<<<<<< HEAD
-    static final String APP_VER = "0.11.4"
-=======
     static final String APP_VER = "0.12.0"
->>>>>>> 5a8947ba
 
     /**
      * The app build time as linux/unix timestamp
      */
-<<<<<<< HEAD
-    static final long APP_TIMESTAMP = 1417710165359
-=======
-    static final long APP_TIMESTAMP = 1420463975908
->>>>>>> 5a8947ba
+    static final long APP_TIMESTAMP = 1420470437645
 
     /**
      * The app build number
      */
-<<<<<<< HEAD
-    static final int APP_BUILDNUM = 2495
-=======
-    static final int APP_BUILDNUM = 2579
->>>>>>> 5a8947ba
+    static final int APP_BUILDNUM = 2580
 
     /**
      * The date time formatter string
